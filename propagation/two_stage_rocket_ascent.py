<<<<<<< HEAD
"""
# Two-stage rocket ascent

## Objectives
This example demonstrates the simulation of the ascent trajectory of a two stage rocket on Mars. Two simulations are carried: one for each stage. In these simulations, both the dynamic state and the mass of the vehicle are propagated.

To ascent to orbit, the rocket needs thrust. This example thus also focuses on demonstrating various aspect of thrust that are available in Tudat(Py). More specifically, dual thrust is implemented, simulating a solid propellant which burns with a magnitude 1.75 times higher in the 15 first seconds.

Aerodynamic guidance is also included, as to very simply update the angle of attack of the vehicle over time, simulating an oscillation between -2deg and 2deg.

A custom termination setting is also showcased, used to switch from the first stage to the second stage when apogee is reached.
"""

"""
## Import statements
The required import statements are made here, at the very beginning.

Some standard modules are first loaded. These are `numpy`, `matplotlib.pyplot`, and `datetime.datetime`.

Then, the different modules of `tudatpy` that will be used are imported.
"""
=======
# Two-stage rocket ascent
"""
Copyright (c) 2010-2022, Delft University of Technology. All rights reserved. This file is part of the Tudat. Redistribution and use in source and binary forms, with or without modification, are permitted exclusively under the terms of the Modified BSD license. You should have received a copy of the license with this file. If not, please or visit: http://tudat.tudelft.nl/LICENSE.

"""

## Context
"""
This example demonstrates the simulation of the ascent trajectory of a two stage rocket on Mars. Two simulations are carried: one for each stage. In these simulations, both the dynamic state and the mass of the vehicle are propagated.

To ascent to orbit, the rocket needs thrust. This example thus also focuses on demonstrating various aspect of thrust that are available in Tudat(Py). More specifically, dual thrust is implemented, simulating a solid propellant which burns with a magnitude 1.75 times higher in the 15 first seconds.
>>>>>>> 2f543db7

Aerodynamic guidance is also included, as to very simply update the angle of attack of the vehicle over time, simulating an oscillation between -2deg and 2deg.

A custom termination setting is also showcased, used to switch from the first stage to the second stage when apogee is reached.
"""

## Import statements
"""
The required import statements are made here, at the very beginning.

Some standard modules are first loaded. These are `numpy`, `matplotlib.pyplot`, and `datetime.datetime`.

Then, the different modules of `tudatpy` that will be used are imported.
"""

# Load standard modules
import numpy as np

from matplotlib import pyplot as plt
from datetime import datetime

# Load tudatpy modules
from tudatpy.interface import spice
from tudatpy import numerical_simulation
from tudatpy.numerical_simulation import environment, environment_setup, propagation, propagation_setup
from tudatpy.astro import element_conversion, time_conversion
from tudatpy import constants
from tudatpy.util import result2array


<<<<<<< HEAD
"""
## Configuration
NAIF's `SPICE` kernels are first loaded, so that the position of various bodies such as the Earth can be make known to `tudatpy`.

Then, the start and end simulation epochs are setups. In this case, the start epoch is set to the 17th of February 2031. This epoch is first defined using the `datetime` module. Because the times should be specified in seconds since J2000, the `time_conversion module` is then used to convert the `datetime` to the correct format.
"""
=======
## Configuration
"""
NAIF's `SPICE` kernels are first loaded, so that the position of various bodies such as the Earth can be make known to `tudatpy`.
>>>>>>> 2f543db7

Then, the start and end simulation epochs are setups. In this case, the start epoch is set to the 17th of February 2031. This epoch is first defined using the `datetime` module. Because the times should be specified in seconds since J2000, the `time_conversion module` is then used to convert the `datetime` to the correct format.
"""

# Load spice kernels
spice.load_standard_kernels()

# Set simulation start as the 17th of February 2031
simulation_start_datetime = datetime(2031, 2, 17)
# Convert simulation start to Julian Days
simulation_start_JD = time_conversion.calendar_date_to_julian_day(simulation_start_datetime)
# Convert simulation start to seconds since J2000
simulation_start_epoch = time_conversion.julian_day_to_seconds_since_epoch(simulation_start_JD)


<<<<<<< HEAD
"""
## Environment setup
Let’s create the environment for our simulation. This setup covers the creation of (celestial) bodies, vehicle(s), and environment interfaces.

### Create the bodies
Bodies can be created by making a list of strings with the bodies that is to be included in the simulation.

The default body settings (such as atmosphere, body shape, rotation model) are taken from `SPICE`.

These settings can be adjusted. Please refer to the [Available Environment Models](https://tudat-space.readthedocs.io/en/latest/_src_user_guide/state_propagation/environment_setup/create_models/available.html#available-environment-models) in the user guide for more details.

For our central body Mars, a predefined exponential atmosphere is then loaded.

Finally, the system of bodies is created using the settings. This system of bodies is stored into the variable `bodies`.
"""
=======
## Environment setup
"""
Let’s create the environment for our simulation. This setup covers the creation of (celestial) bodies, vehicle(s), and environment interfaces.

"""

### Create the bodies
"""
Bodies can be created by making a list of strings with the bodies that is to be included in the simulation.
>>>>>>> 2f543db7

The default body settings (such as atmosphere, body shape, rotation model) are taken from `SPICE`.

These settings can be adjusted. Please refer to the [Available Environment Models](https://tudat-space.readthedocs.io/en/latest/_src_user_guide/state_propagation/environment_setup/create_models/available.html#available-environment-models) in the user guide for more details.

For our central body Mars, a predefined exponential atmosphere is then loaded.

Finally, the system of bodies is created using the settings. This system of bodies is stored into the variable `bodies`.
"""

# Define a function to create a default system of bodies (so it can be reused later)
def create_bodies():
    # Define string names for bodies to be created from default.
    bodies_to_create = ["Mars"]

    # Use "Earth"/"J2000" as global frame origin and orientation.
    global_frame_origin = "Mars"
    global_frame_orientation = "J2000"

    # Create default body settings, usually from `spice`.
    body_settings = environment_setup.get_default_body_settings(
        bodies_to_create,
        global_frame_origin,
        global_frame_orientation
    )

    # Add a predefined exponential atmosphere model for Mars
    body_settings.get("Mars").atmosphere_settings = environment_setup.atmosphere.exponential_predefined("Mars")

    # Return the system of selected celestial bodies
    return environment_setup.create_system_of_bodies(body_settings)
    
# Create the system of selected celestial bodies
bodies = create_bodies()


<<<<<<< HEAD
"""
## First section simulation
In this example, our rocket consists of two stages. Do note that, further, the nomenclature of rocket **sections** is used, rather than rocket **stages**. The first rocket section contains both the first and the second stage. The second rocket section contains only the second stage. Section 1 is thus before stage separation, and section 2 after.

Two distinct propagations will be made, one for each rocket section. The first section is numerically propagated until stage separation at apogee. Then, the second rocket section is propagated with a different body, with different properties, starting from where the first section stopped.

In a first time, we will thus focus on the ascent of the first section. Many functions will be defined in this example to setup the propagation of the first section. This is because the second section uses a similar setup, and will later re-use these functions.
"""

"""
### Create the vehicle
Let's now create our vehicle for the first section, called "Section 1". It has an initial mass of 370kg.
=======
## First section simulation
"""
In this example, our rocket consists of two stages. Do note that, further, the nomenclature of rocket **sections** is used, rather than rocket **stages**. The first rocket section contains both the first and the second stage. The second rocket section contains only the second stage. Section 1 is thus before stage separation, and section 2 after.

Two distinct propagations will be made, one for each rocket section. The first section is numerically propagated until stage separation at apogee. Then, the second rocket section is propagated with a different body, with different properties, starting from where the first section stopped.

In a first time, we will thus focus on the ascent of the first section. Many functions will be defined in this example to setup the propagation of the first section. This is because the second section uses a similar setup, and will later re-use these functions.
>>>>>>> 2f543db7
"""

### Create the vehicle
"""
Let's now create our vehicle for the first section, called "Section 1". It has an initial mass of 370kg.
"""

# Define a function to create a body for a rocket section
def create_rocket_section(section_name, wet_mass):
    # Create an empty body with the given section name
    bodies.create_empty_body(section_name)
    # Assign the initial mass of the body (the section wet mass)
    bodies.get(section_name).mass = wet_mass

# Create the first rocket section body with a wet mass of 370kg
create_rocket_section("Section 1", 370.0)


"""
To account for the aerodynamic of the first section, let's add an aerodynamic interface to the environment setup, taking the followings into account:

<<<<<<< HEAD
- A constant drag coefficient of 0.85.
- No sideslip coefficient (equal to 0).
- A lift coefficient of 0.4.
- A reference area of 0.25m$^2$.
- No moment coefficient.
"""


=======
>>>>>>> 2f543db7
# Define a function to add an aerodynamic coefficient interface with the coefficient of a given section
def add_aero_coefficients(section_name, CD, CL, ref_area=0.25):
    # Create aerodynamic coefficient interface settings
    aero_coefficient_settings = environment_setup.aerodynamic_coefficients.constant(
        ref_area,
        [CD, 0, CL]
    )
    # Add the aerodynamic coefficient interface settings to the environment, linked to the rocket section
    environment_setup.add_aerodynamic_coefficient_interface(
        bodies,
        section_name,
        aero_coefficient_settings
    )

# Create an aerodynamic coefficient interface for the first rocket section
add_aero_coefficients("Section 1", 0.85, 0.4)


<<<<<<< HEAD
"""
### Propagation setup
Now that the environment is created, the propagation setup is defined.

First, the bodies to be propagated and the central bodies will be defined.
Central bodies are the bodies with respect to which the state of the respective propagated bodies is defined.

The body to be propagated in the first part of this example is the first rocket section.
"""
=======
### Propagation setup
"""
Now that the environment is created, the propagation setup is defined.

First, the bodies to be propagated and the central bodies will be defined.
Central bodies are the bodies with respect to which the state of the respective propagated bodies is defined.
>>>>>>> 2f543db7

The body to be propagated in the first part of this example is the first rocket section.
"""

# Define bodies that are propagated
bodies_to_propagate = ["Section 1"]

# Define central bodies of propagation
central_bodies = ["Mars"]


<<<<<<< HEAD
"""
#### Thrust model
=======
#### Thrust model
"""
>>>>>>> 2f543db7
Let's now define a thrust class, which will contain all of the functions needed to fully define a custom thrust model.

As always in an ascent problem, we cannot use thrust anymore when the current stage has exhausted its propellant. The first function, `is_thrust_on()`, returns True when thrust can be used, and False when all of the propellant has been used.

Then, the `get_thrust_magnitude()` function returns the current thrust magnitude. This magnitude is 1.75 times higher in the first 15 seconds, simulating the dual thrust of a solid propellant motor. This results in the following function for the thrust over time, with the time since engine start $t$ in seconds, and the user-set thrust magnitude $F_{T_\text{set}}$ in Newtons:
$$
F_T(t) = 
\begin{cases}
1.75 \cdot F_{T_\text{set}} & \text{if }t < 15 \\
F_{T_\text{set}} & \text{if }t \geq 15
\end{cases}
$$
<<<<<<< HEAD

The constant specific impulse is returned by the `get_specific_impulse()` function.

Finally, the `get_thrust_direction()` returns the angle of the thrust in the **inertial frame**, as defined by the `vertical_angle` variable that specifies the angle of the thrust w.r.t. the axis going from the vehicle to the centre of Mars (the **vertical frame**). This unit vector that represents the thrust angle in the inertial frame $\hat{\mathbf{f}}_T$ is computed as below, with the rotation matrix from the vertical frame to the inertial frame $\mathbf{R}^{I/V}$ and the specified thrust angle in the vertical frame $\alpha_V$.

$$
\hat{\mathbf{f}}_T = \mathbf{R}^{I/V} \cdot 
\begin{bmatrix}
0 \\
\sin \alpha_V \\
-\cos \alpha_V
\end{bmatrix}
$$
"""
=======
>>>>>>> 2f543db7

The constant specific impulse is returned by the `get_specific_impulse()` function.

Finally, the `get_thrust_direction()` returns the angle of the thrust in the **inertial frame**, as defined by the `vertical_angle` variable that specifies the angle of the thrust w.r.t. the axis going from the vehicle to the centre of Mars (the **vertical frame**). This unit vector that represents the thrust angle in the inertial frame $\hat{\mathbf{f}}_T$ is computed as below, with the rotation matrix from the vertical frame to the inertial frame $\mathbf{R}^{I/V}$ and the specified thrust angle in the vertical frame $\alpha_V$.

$$
\hat{\mathbf{f}}_T = \mathbf{R}^{I/V} \cdot 
\begin{bmatrix}
0 \\
\sin \alpha_V \\
-\cos \alpha_V
\end{bmatrix}
$$
"""

class ThrustModel:

    def __init__(self, magnitude, Isp, vertical_angle, propagated_body, section_dry_mass):
        self.magnitude = magnitude               # Thrust magnitude [N]
        self.Isp = Isp                           # Specific impulse [s]
        self.vertical_angle = vertical_angle     # Angle from the vertical [rad]
        self.propagated_body = propagated_body   # Body that is being propagated (tudatpy.numerical_simulation.environment.Body)
        self.section_dry_mass = section_dry_mass # Dry mass of the section [kg]
        self.t0 = None                           # Initial burn time for this section [s]

    def is_thrust_on(self, time):
        # The thrust is on (true) if the current section mass is strictly greater than its dry mass
        return self.propagated_body.mass > self.section_dry_mass

    def get_thrust_magnitude(self, time):
        # If we are in the 15 first seconds, return 1.75 times the magnitude
        if self.t0 is None:
            self.t0 = time

        if self.propagated_body.mass <= self.section_dry_mass:
            return 0

        if (time - self.t0) < 15:
            return 1.75*self.magnitude
        return self.magnitude

    def get_specific_impulse(self, time):
        # Return the constant specific impulse
        return self.Isp

    def get_thrust_direction(self, time):
        # Get aerodynamic angle calculator
        aerodynamic_angle_calculator = self.propagated_body.flight_conditions.aerodynamic_angle_calculator
        
        # Set thrust in vertical frame and transpose it
        thrust_direction_vertical_frame = np.array([[0, np.sin(self.vertical_angle), - np.cos(self.vertical_angle)]]).T
        
        # Retrieve rotation matrix from vertical to inertial frame from the aerodynamic angle calculator
        vertical_to_inertial_frame = aerodynamic_angle_calculator.get_rotation_matrix_between_frames(
            environment.AerodynamicsReferenceFrames.vertical_frame,
            environment.AerodynamicsReferenceFrames.inertial_frame)
        
        # Compute the thrust in the inertial frame
        thrust_inertial_frame = np.dot(vertical_to_inertial_frame,
                                    thrust_direction_vertical_frame)
        # Return the thrust direction in the inertial frame
        return thrust_inertial_frame


<<<<<<< HEAD
"""
#### Define the thrust settings
Using the `thrust_model` class that was defined earlier, we can now define thrust acceleration settings for the first rocket section.

For this first section, the following parameters are used for the thrust:

- A thrust magnitude of 4.25 kN.
- A specific impulse of 275 seconds.
- A constant thrust angle of 40 deg from the vertical.
- A dry mass of the first section of 185 kg (note that the wet mass was defined as 370 kg, so 185 kg of propellant can be used).
"""
=======
#### Define the thrust settings
"""
Using the `ThrustModel` class that was defined earlier, we can now define thrust acceleration settings for the first rocket section.

For this first section, the following parameters are used for the thrust:
>>>>>>> 2f543db7

- A thrust magnitude of 4.25 kN.
- A specific impulse of 275 seconds.
- A constant thrust angle of 40 deg from the vertical.
- A dry mass of the first section of 185 kg (note that the wet mass was defined as 370 kg, so 185 kg of propellant can be used).
"""

# Define a function to create acceleration settings based on the direction and magnitude from the custom thrust class
def create_body_settings_for_thrust(current_thrust_model, bodies, body_name):
    # Define the thrust direction settings for the first section from the custom direction function
    rotation_model_settings = environment_setup.rotation_model.custom_inertial_direction_based(
        current_thrust_model.get_thrust_direction,
                "J2000", "VehicleFixed"
    )
    
    environment_setup.add_rotation_model( bodies, body_name, rotation_model_settings )


    # Define the thrust magnitude settings for the first section from the custom functions
    thrust_magnitude_settings = propagation_setup.thrust.custom_thrust_magnitude(
        current_thrust_model.get_thrust_magnitude,
        current_thrust_model.get_specific_impulse
    )
    
    environment_setup.add_engine_model(
    body_name,
    "MainEngine",
    thrust_magnitude_settings,
    bodies )


# Setup the thrust model for the first section
current_thrust_model = ThrustModel(4250, 275, np.deg2rad(40), bodies.get("Section 1"), 185.0)
create_body_settings_for_thrust(current_thrust_model, bodies, "Section 1")


<<<<<<< HEAD
"""
#### Create the accelerations model
First off, the acceleration settings from the environment that act on the rocket are to be defined.
In this case, these consist in the two followings:

- Gravitational acceleration of Mars modeled as Spherical Harmonics, taken up to a degree and order 4.
- Aerodynamic acceleration caused by the atmosphere of Mars (using the aerodynamic interface defined earlier).

Additional accelerations are then added for the first rocket section, containing the thrust acceleration settings that were defined earlier.

The acceleration settings defined are then applied to the rocket section, and acceleration models are created.
"""
=======
#### Create the accelerations model
"""
First off, the acceleration settings from the environment that act on the rocket are to be defined.
In this case, these consist in the two followings:

- Gravitational acceleration of Mars modeled as Spherical Harmonics, taken up to a degree and order 4.
- Aerodynamic acceleration caused by the atmosphere of Mars (using the aerodynamic interface defined earlier).

Additional accelerations are then added for the first rocket section, containing the thrust acceleration settings that were defined earlier.
>>>>>>> 2f543db7

The acceleration settings defined are then applied to the rocket section, and acceleration models are created.
"""

# Define a function to create acceleration models for a given rocket section, containing the thrust
def create_section_accelerations(section_name):
    # Duplicate the environmental accelerations (use copy to avoiding keeping the same dict linked to both sections)
    accelerations_on_rocket = {
        "Mars": [
            propagation_setup.acceleration.spherical_harmonic_gravity(4, 4),
            propagation_setup.acceleration.aerodynamic()
        ],
        section_name: [
            propagation_setup.acceleration.thrust_from_all_engines( )
        ]
    }

    # Create acceleration models for the given section
    return propagation_setup.create_acceleration_models(
        bodies,
        {section_name: accelerations_on_rocket},
        bodies_to_propagate,
        central_bodies
    )


# Define the acceleration models for the first rocket section
acceleration_models = create_section_accelerations("Section 1")


<<<<<<< HEAD
"""
### Define the initial state
=======
### Define the initial state
"""
>>>>>>> 2f543db7
The initial state of the rocket for which the ascent will be propagated is now defined. 

This initial state always has to be provided as a cartesian state, in the form of a list with the first three elements representing the initial position, and the three remaining elements representing the initial velocity.

In this case, let's make use of the `spherical_to_cartesian_elementwise()` function that is included in the `element_conversion` module, so that the initial state can be input as Spherical elements, and then converted in Cartesian elements.
<<<<<<< HEAD

The initial state that will be defined is the one of the entire rocket, which is the same as the one used for the first section.
"""
=======
>>>>>>> 2f543db7

The initial state that will be defined is the one of the entire rocket, which is the same as the one used for the first section.
"""

# Define the initial state in Spherical elements, and convert to Mars fixed Cartesian elements
initial_mars_fixed_state = element_conversion.spherical_to_cartesian_elementwise(
    radial_distance=bodies.get_body("Mars").shape_model.average_radius + 500,
    latitude=np.deg2rad(18.85),
    longitude=np.deg2rad(77.52),
    speed=1.0,
    flight_path_angle=np.deg2rad(40),
    heading_angle=0
)

# Convert the Mars fixed initial state to the inertial frame
initial_inertial_state = environment.transform_to_inertial_orientation(
    initial_mars_fixed_state, simulation_start_epoch, bodies.get_body("Mars").rotation_model
)


<<<<<<< HEAD
"""
### Define dependent variables to save
Different dependent variables can be saved alongside the state of the vehicle during the propagation. In this example, we are particularly interested in saving the altitude, airspeed, dynamic pressure, and mass of the first rocket section. In addition, various acceleration norms are defined to be saved as dependent variables.
"""

=======
### Define dependent variables to save
"""
Different dependent variables can be saved alongside the state of the vehicle during the propagation. In this example, we are particularly interested in saving the altitude, airspeed, dynamic pressure, and mass of the first rocket section. In addition, various acceleration norms are defined to be saved as dependent variables.
"""
>>>>>>> 2f543db7

# Define a function to return the list of dependent variables to save for a given section
def define_dependent_variables_to_save(section_name):
    return [
        propagation_setup.dependent_variable.altitude( section_name, "Mars" ),
        propagation_setup.dependent_variable.airspeed( section_name, "Mars" ),
        propagation_setup.dependent_variable.dynamic_pressure( section_name, "Mars" ),
        propagation_setup.dependent_variable.body_mass( section_name ),
        propagation_setup.dependent_variable.total_acceleration_norm( section_name ),
        propagation_setup.dependent_variable.single_acceleration_norm(
            propagation_setup.acceleration.spherical_harmonic_gravity_type, section_name, "Mars"),
        propagation_setup.dependent_variable.single_acceleration_norm(
            propagation_setup.acceleration.thrust_acceleration_type, section_name, section_name),
        propagation_setup.dependent_variable.single_acceleration_norm(
            propagation_setup.acceleration.aerodynamic_type, section_name, "Mars")
    ]
    
# Define the dependent variables to save for the first rocket section
dependent_variables_to_save = define_dependent_variables_to_save("Section 1")


<<<<<<< HEAD
"""
### Define termination settings
Termination settings define the conditions that, once reached, will stop the propagation.

In this case, for the first rocket section, two termination settings are used:

- Stop when the vehicle starts falling again, indicating that it reached apogee.
- Stop 225 minutes after lift-off.
"""
=======
### Define termination settings
"""
Termination settings define the conditions that, once reached, will stop the propagation.

In this case, for the first rocket section, two termination settings are used:
>>>>>>> 2f543db7

- Stop when the vehicle starts falling again, indicating that it reached apogee.
- Stop 225 minutes after lift-off.
"""

class VehicleFalling:
    
    def __init__(self, body, initial_time):
        # Initialise the class used to compute wether a body is falling or not
        self.body = body
        self.last_h = -np.inf
        self.init_t = initial_time
        
    def is_it_falling(self, time):
        # Compute the difference in altitude since this function was last called
        dh = self.body.flight_conditions.altitude - self.last_h
        self.last_h = self.body.flight_conditions.altitude
        # Compute how far from lift-off we are
        time_elapsed = time - self.init_t
        # Return True (vehicle is falling) if the vehicle looses altitude, and lift-off was more than a second ago
        return dh < 0 and time_elapsed > 1

# Define a termination setting based on the custom function defining wether the vehicle falls or not
vehicle_falling_model = VehicleFalling(bodies.get("Section 1"), simulation_start_epoch)
termination_apogee_settings = propagation_setup.propagator.custom_termination(vehicle_falling_model.is_it_falling)

# Define a termination setting to stop 225 minutes after lift-off
end_epoch = simulation_start_epoch + 225*60
termination_max_time_settings = propagation_setup.propagator.time_termination(end_epoch)

# Combine both termination settings into a hybrid termination
combined_termination_settings_section_1 = propagation_setup.propagator.hybrid_termination(
    [termination_apogee_settings, termination_max_time_settings],
    fulfill_single_condition=True
)


<<<<<<< HEAD
"""
### Create integrator settings
=======
### Create integrator settings
"""
>>>>>>> 2f543db7
Let's now create integrator settings. These use a RK78 integration scheme with a variable step size. The following settings are used:

- An initial time step of 0.25 seconds.
- A minimum time step of 1e-4 seconds.
<<<<<<< HEAD
- A maximum time step of 100 seconds.
- A relative and absolute error tolerance of 1e-13.
"""
=======
- A maximum time step of 10 seconds.
- A relative and absolute error tolerance of 1e-14.
>>>>>>> 2f543db7

Note: The example seems particularly sensitive to the integrator choice. In a more sophisticated analysis, the integrator and its parameters needs to selected carefully and verified for different mission scenarios.
"""

# Define integrator settings with the initial integration epoch
def define_integrator_settings():
    initial_time_step = 0.25
    minimum_time_step = 1e-4
    maximum_time_step = 10
    tolerance = 1e-14

    control_settings = propagation_setup.integrator.step_size_control_elementwise_scalar_tolerance( tolerance, tolerance )
    validation_settings = propagation_setup.integrator.step_size_validation(minimum_time_step, maximum_time_step, minimum_step_size_handling = propagation_setup.integrator.MinimumIntegrationTimeStepHandling.set_to_minimum_step_every_time_warning)

    return propagation_setup.integrator.runge_kutta_variable_step(
        initial_time_step,
        propagation_setup.integrator.rkf_78,
        step_size_control_settings = control_settings,
        step_size_validation_settings = validation_settings)

# Define the integrator settings
integrator_settings = define_integrator_settings()


<<<<<<< HEAD
"""
### Create propagator settings
The acceleration models, the initial state, the dependent variables, and the termination settings can now all be combined to define translational propagation settings.
Also, in this case, a Cowell propagator is selected.

Since we use thrust, we also define mass propagation settings, with the mass rate being setup to be consistent with the thrust.

The translational and mass propagation settings are combined together, to propagate both in the same propagation.
"""
=======
### Create propagator settings
"""
The acceleration models, the initial state, the dependent variables, and the termination settings can now all be combined to define translational propagation settings.
Also, in this case, a Cowell propagator is selected.

Since we use thrust, we also define mass propagation settings, with the mass rate being setup to be consistent with the thrust.
>>>>>>> 2f543db7

The translational and mass propagation settings are combined together, to propagate both in the same propagation.
"""

# Define a function to create translational and mass propagation settings for a given rocket section
def create_propagator_settings(section_name, initial_state, simulation_start_epoch, initial_mass, termination_settings, integrator_settings):
    # Define the translational propagator settings with a Cowell propagator
    translational_propagator_settings = propagation_setup.propagator.translational(
        central_bodies,
        acceleration_models,
        bodies_to_propagate,
        initial_state,
        simulation_start_epoch,
        integrator_settings,
        termination_settings,
        propagation_setup.propagator.cowell,
        output_variables=dependent_variables_to_save
    )
    # Define a mass rate model so that the mass lost by the rocket is consistent with its thrust and specific impulse
    mass_rate_settings = {section_name:[propagation_setup.mass_rate.from_thrust()]}
    mass_rate_models = propagation_setup.create_mass_rate_models(
        bodies,
        mass_rate_settings,
        acceleration_models
    )
    # Define the mass propagator settings, taking the initial section mass into account
    mass_propagator_settings = propagation_setup.propagator.mass(
        bodies_to_propagate,
        mass_rate_models,
        [initial_mass],
        simulation_start_epoch,
        integrator_settings,
        termination_settings
    )
    # Return the translational and mass propagator settings combined
    return propagation_setup.propagator.multitype(
        [translational_propagator_settings, mass_propagator_settings],
        integrator_settings,
        simulation_start_epoch,
        termination_settings,
        dependent_variables_to_save
    )
    
# Define the translational and mass propagator settings for the first rocket section
propagator_settings = create_propagator_settings("Section 1", initial_inertial_state, simulation_start_epoch, 370, combined_termination_settings_section_1, integrator_settings)


<<<<<<< HEAD
"""
### Run the first section ascent
With everything being now setup, we can finally run the ascent simulation of the first rocket section (containing both the first and the second stage). This is done by calling the `create_dynamics_simulator()` function.

The state and dependent variables history is then extracted from the dynamics simulator, and converted to multi-dimensional numpy arrays, using the `result2array()` from tudatpy utils. Do mind that using `result2array` will shift all elements by 1 column to the right, since a first column will be added, containing the epochs.
"""
=======
### Run the first section ascent
"""
With everything being now setup, we can finally run the ascent simulation of the first rocket section (containing both the first and the second stage). This is done by calling the `create_dynamics_simulator()` function.
>>>>>>> 2f543db7

The state and dependent variables history is then extracted from the dynamics simulator, and converted to multi-dimensional numpy arrays, using the `result2array()` from tudatpy utils. Do mind that using `result2array` will shift all elements by 1 column to the right, since a first column will be added, containing the epochs.
"""

# Run the numerical simulation of the first rocket section
dynamics_simulator = numerical_simulation.create_dynamics_simulator(
    bodies,
    propagator_settings
)
# Extract the propagated states and dependent variables and convert them to numpy arrays
states = dynamics_simulator.propagation_results.state_history
states_array_section_1 = result2array(states)
dep_vars = dynamics_simulator.propagation_results.dependent_variable_history
dep_vars_array_section_1 = result2array(dep_vars)


<<<<<<< HEAD
"""
### Save section 1 final state
Because we now want to simulate the second section from our rocket, we need to save what was the last state from the first section. This way, we can start a new propagation, simulating the remaining ascent of the second section (being the second stage) only, starting from where the first section ended.
"""

=======
### Save section 1 final state
"""
Because we now want to simulate the second section from our rocket, we need to save what was the last state from the first section. This way, we can start a new propagation, simulating the remaining ascent of the second section (being the second stage) only, starting from where the first section ended.
"""
>>>>>>> 2f543db7

final_state_section_1 = states_array_section_1[-1,1:7]
final_epoch_section_1 = states_array_section_1[-1,0]


<<<<<<< HEAD
"""
## Second section simulation
=======
## Second section simulation
"""
>>>>>>> 2f543db7
With the first section simulation finished, the resulting states and dependant variables saved as the `states_array_section_1` and `dep_vars_array_section_1` arrays, and the final first section state saved as `final_state_section_1`, we can now propagate our second rocket section.

The setup is done in a very similar way than for the first section, re-using many of the setup functions that were defined.
"""

<<<<<<< HEAD
"""
### Define the bodies
The same celestial bodies are defined again, as well as the second section with a wet mass of 85kg, a drag coefficient of 0.55, and a lift coefficient of 0.25.
"""
=======
### Define the bodies, thrust and accelerations
"""
The same celestial bodies are defined again, as well as the second section with a wet mass of 85kg, a drag coefficient of 0.55, and a lift coefficient of 0.25.
>>>>>>> 2f543db7

The thrust for the second section is of a magnitude of 2.25 kN and a specific impulse of 290 seconds.
The second section has a constant thrust orientation of 90 degrees from the vertical (it is horizontal).
Also, this section has a dry mass of 38.25kg, meaning that 46.75kg of propellant can be used.
"""

# Re-create the system of bodies (to remove the first section that is now useless)
bodies = create_bodies()

# Create the second rocket section body with a wet mass of 85kg
create_rocket_section("Section 2", 85.0)
# Setup the thrust model for the first section
current_thrust_model = ThrustModel(2250, 280, np.deg2rad(90), bodies.get("Section 2"), 38.25)
create_body_settings_for_thrust(current_thrust_model, bodies, "Section 2")

# Create an aerodynamic coefficient interface for the second rocket section
add_aero_coefficients("Section 2", 0.55, 0.25)

# Define bodies that are propagated
bodies_to_propagate = ["Section 2"]

<<<<<<< HEAD

"""
### Define the thrust and accelerations
The thrust for the second section is of a magnitude of 2.25 kN and a specific impulse of 273 seconds.

The second section has a constant thrust orientation of 90 degrees from the vertical (it is horizontal).

Also, this section has a dry mass of 38.25kg, meaning that 46.75kg of propellant can be used.
"""


=======
>>>>>>> 2f543db7
# Define the acceleration models for the second rocket section
acceleration_models = create_section_accelerations("Section 2")


<<<<<<< HEAD
"""
### Define dependent variables
The same dependent variables as for the first section are used. However, they are now all linked to the "Section 2" body.
"""

=======
### Define dependent variables
"""
The same dependent variables as for the first section are used. However, they are now all linked to the "Section 2" body.
"""
>>>>>>> 2f543db7

dependent_variables_to_save = define_dependent_variables_to_save("Section 2")


<<<<<<< HEAD
"""
### Define integrator settings
The same integrator settings as for section 1 are used for section 2. However, this initial integration epoch is now setup as the final epoch of the first section.

Additionally, a termination setting is configured to stop the termination in case the rocket does not reach orbital velocity.
"""
=======
### Define integrator settings
"""
The same integrator settings as for section 1 are used for section 2. However, this initial integration epoch is now setup as the final epoch of the first section.
>>>>>>> 2f543db7

Additionally, a termination setting is configured to stop the termination in case the rocket does not reach orbital velocity.
"""

integrator_settings = define_integrator_settings()

surface_impact_termination_settings = (
    propagation_setup.propagator.dependent_variable_termination(
        propagation_setup.dependent_variable.altitude("Section 2", "Mars"),
        limit_value=500,
        use_as_lower_limit=True,
    )
)

# Combine both termination settings into a hybrid termination
combined_termination_settings_section_2 = (
    propagation_setup.propagator.hybrid_termination(
        [surface_impact_termination_settings, termination_max_time_settings],
        fulfill_single_condition=True,
    )
)


<<<<<<< HEAD
"""
### Define propagator settings
New translational and mass propagator settings are now defined for the second section.

This time, the initial state of the second section is set as the final state of the first section.
Also, the initial mass of the second section is set as 85kg for the mass propagator, and the only termination settings used is to finish after 300 minutes have elapsed since lift-off.
"""
=======
### Define propagator settings
"""
New translational and mass propagator settings are now defined for the second section.
>>>>>>> 2f543db7

This time, the initial state of the second section is set as the final state of the first section.
Also, the initial mass of the second section is set as 85kg for the mass propagator, and the only termination settings used is to finish after 300 minutes have elapsed since lift-off.
"""

# Define the translational and mass propagator settings for the first rocket section
propagator_settings = create_propagator_settings("Section 2", final_state_section_1, final_epoch_section_1, 85, combined_termination_settings_section_2, integrator_settings)


<<<<<<< HEAD
"""
### Run second section simulation
We can now run the ascent simulation for the second section.

Note that this may take a little longer to run, since it will propagate for up to half a day, instead of around 10 minutes until apogee.

The state and dependent variable histories for the second section are now saved into the `states_array_section_2` and `dep_vars_array_section_2` numpy arrays.
"""
=======
### Run second section simulation
"""
We can now run the ascent simulation for the second section.

Note that this may take a little longer to run, since it will propagate for up to half a day, instead of around 10 minutes until apogee.
>>>>>>> 2f543db7

The state and dependent variable histories for the second section are now saved into the `states_array_section_2` and `dep_vars_array_section_2` numpy arrays.
"""

dynamics_simulator = numerical_simulation.create_dynamics_simulator(
    bodies,
    propagator_settings
)
states = dynamics_simulator.state_history
states_array_section_2 = result2array(states)
dep_vars = dynamics_simulator.dependent_variable_history
dep_vars_array_section_2 = result2array(dep_vars)


<<<<<<< HEAD
"""
## Results analysis
With the ascent simulation of both sections completed, we can now analyse the results. Most importantly, this consists in plotting the various dependent variables that has been saved over time.
"""

"""
### Combine results from both sections
First, let's combine the dependent variables arrays from both rocket sections together. This then produces one single `dep_vars_array` containing the dependent variables history of the entire rocket over time.
=======
## Results analysis
"""
With the ascent simulation of both sections completed, we can now analyse the results. Most importantly, this consists in plotting the various dependent variables that has been saved over time.
>>>>>>> 2f543db7
"""

### Combine results from both sections
"""
First, let's combine the dependent variables arrays from both rocket sections together. This then produces one single `dep_vars_array` containing the dependent variables history of the entire rocket over time.
"""

dep_vars_array = np.concatenate((dep_vars_array_section_1, dep_vars_array_section_2))


<<<<<<< HEAD
"""
### Extract the data
Let's now extract each of the relevant data array from the dependent variables multi-dimensional array.
"""

=======
### Extract the data
"""
Let's now extract each of the relevant data array from the dependent variables multi-dimensional array.
"""
>>>>>>> 2f543db7

times = dep_vars_array[:,0]
times_since_launch = times - times[0]

altitudes = dep_vars_array[:,1]
airspeeds = dep_vars_array[:,2]
dyna_pressures = dep_vars_array[:,3]
mass = dep_vars_array[:,4]
total_a = dep_vars_array[:,5]
SH_a = dep_vars_array[:,6]
thrust_a = dep_vars_array[:,7]
aero_a = dep_vars_array[:,8]


<<<<<<< HEAD
"""
### Plot the results
Let's plot all of the dependent variables over time.

Do note that some of the plots are cropped after 10 minutes, to effectively zoom in on their most interesting part.
"""
=======
### Plot the results
"""
Let's plot all of the dependent variables over time.
>>>>>>> 2f543db7

Do note that some of the plots are cropped after 10 minutes, to effectively zoom in on their most interesting part.
"""

stage_separation_epoch_mins = (final_epoch_section_1 - times[0]) / 60
print(f"Stage separation occurred after {stage_separation_epoch_mins:.2f} minutes.")

# Compute the index at which the time since launch gets above 10 minutes
idx_crop = np.where(times_since_launch / 60 >= 10)[0][0]

# Create a figure with 5 subplots: a grid of 2x2, then one horizontal one at the bottom
fig = plt.figure(figsize=(9, 11))
gs = fig.add_gridspec(3, 2)
ax1 = fig.add_subplot(gs[0, 0])
ax2 = fig.add_subplot(gs[0, 1])
ax3 = fig.add_subplot(gs[1, 0])
ax4 = fig.add_subplot(gs[1, 1])
ax5 = fig.add_subplot(gs[2, :])

# Plot the altitude history
ax1.plot(times_since_launch / 60, altitudes / 1e3)
ax1.grid()
ax1.set_xlabel("Time since launch [min]")
ax1.set_ylabel("Altitude [km]")
ax1.axvline(
    stage_separation_epoch_mins, color="red", linestyle="--", label="Stage separation"
)
ax1.legend()

# Plot the airspeed history
ax2.plot(times_since_launch / 60, airspeeds)
ax2.grid()
ax2.set_xlabel("Time since launch [min]")
ax2.set_ylabel("Airspeed [m/s]")
ax2.axvline(stage_separation_epoch_mins, color="red", linestyle="--")

# Plot the mass history in the first 10 minutes
ax3.plot(times_since_launch[:idx_crop] / 60, mass[:idx_crop])
ax3.grid()
ax3.set_xlabel("Time since launch [min]")
ax3.set_ylabel("Rocket mass [kg]")
ax3.axvline(stage_separation_epoch_mins, color="red", linestyle="--")

# Plot the dynamic pressure history in the first 10 minutes
ax4.plot(times_since_launch[:idx_crop] / 60, dyna_pressures[:idx_crop] / 1e3)
ax4.grid()
ax4.set_xlabel("Time since launch [min]")
ax4.set_ylabel("Dynamic pressure [kPa]")
ax4.axvline(stage_separation_epoch_mins, color="red", linestyle="--")

# Plot the accelerations history in the first 10 minutes
ax5.plot(
    times_since_launch[:idx_crop] / 60,
    total_a[:idx_crop],
    label="Total",
    linestyle="dotted",
    color="black",
)
ax5.plot(times_since_launch[:idx_crop] / 60, SH_a[:idx_crop], label="SH D/O 4")
ax5.plot(times_since_launch[:idx_crop] / 60, thrust_a[:idx_crop], label="Thrust")
ax5.plot(times_since_launch[:idx_crop] / 60, aero_a[:idx_crop], label="Aerodynamic")
ax5.grid()
ax5.set_xlabel("Time since launch [min]")
ax5.set_ylabel("Acceleration [m/s$^2$]")
# ax5.set_yscale("log") # (uncomment this to see the distinction between the accelerations more clearly)
ax5.axvline(stage_separation_epoch_mins, color="red", linestyle="--")
ax5.legend()

# Save some space using a tight layout, and show the figure
plt.tight_layout()
plt.show()


<<<<<<< HEAD
"""
### Results analysis
Finally, we can analyse the plot that we produce, giving various insights in our numerical simulation of a two-stage rocket ascent on Mars.

#### Altitude over time
In the first plot on the top left, we can see the altitude plotted as a function of time. This shows that the rocket progressively gains more and more altitude, as its accelerates. After stage separation, at around 9min, when the second stage ignites, the rocket does not gain significantly more altitude. This is because the second stage fires only horizontally. Because it does so at apoapsis, it fires only prograde, increasing the prograde (horizontal) velocity of the rocket, without increasing its radial (vertical) velocity. Afterwards, we see oscillations between around 150km and 900km. This shows that our vehicle is now in orbit.

#### Airspeed over time
The second plot on the top right clearly shows that the rocket gains considerable speed in the first seconds, when the first stage fires. At first stage burnout, the velocity starts decreasing. This is because we loose velocity for altitude, until we reach apoapsis. At apoapsis, the second stage ignites, and the velocity increases considerably again. Afterwards, we see oscillations between around 3.4 and 2.7 km/s, showing that our vehicle is at orbital velocity around Mars.

#### Rocket mass over time
The thrust plot in the middle left shows the mass of our rocket over time in its first 10 minutes. We can clearly identify the two moments where the rocket burns propellant, indicated by the two sections where the mass linearly decreases, from 0min to 2min, and from 9min to 10min. During the burns, since the rocket has a thrust magnitude that is 1.75 times higher in the first 15 seconds, it also looses propellant 1.75 times faster. This can be seen by the higher mass rate at the beginning of the ignition of both stages.
Finally, we can see at around 9min that the two stages separate, because our rocket mass instantaneously changes from 185kg to 85kg.

#### Dynamic pressure over time
The fourth plot, in the middle right, shows the dynamic pressure over time in front of our rocket. While the model used to compute it is rather simplistic, it still gives a good indication as when max-q (moment of maximum dynamic pressure) is reached, and of its magnitude. This maximum dynamic pressure may be lower than expected, since we are flying on Mars and not the Earth.

#### Accelerations over time
Finally, the plot at the bottom shows various accelerations over time. Clearly, thrust gives the acceleration of the highest magnitude. Once again, we can see that the thrust was each time of a magnitude 1.75 times higher in the first 15 seconds. Also, we can see that the thrust acceleration increases over time during each of the burn. This can be expected: the acceleration that results in the thrust force becomes higher over time as our rocket mass becomes lower.
The Martian gravitational acceleration comes second in magnitude. While it appears constant, because its magnitude is much lower than the one of the thrust, this gravitational acceleration decreases as altitude increases.
Finally, the aerodynamic acceleration is only significant in the first 2min of the ascent. One may realise that this acceleration follows a similar shape as the dynamic pressure over time. This is because the aerodynamic acceleration relies purely on the aerodynamic coefficients (which are constant in this case), the angle of attack (that varies only between -2deg and 2deg), and the dynamic pressure.
"""

plt.show()
=======
### Results analysis
"""
Finally, we can analyse the plot that we produce, giving various insights in our numerical simulation of a two-stage rocket ascent on Mars.

"""

#### Altitude over time
"""
In the first plot on the top left, we can see the altitude plotted as a function of time. This shows that the rocket progressively gains more and more altitude, as its accelerates. After stage separation, at around 8min, when the second stage ignites, the rocket does not gain significantly more altitude. This is because the second stage fires only horizontally. Because it does so at apoapsis, it fires only prograde, increasing the prograde (horizontal) velocity of the rocket, without increasing its radial (vertical) velocity. Afterwards, we see oscillations between around 150km and 900km. This shows that our vehicle is now in orbit.

"""

#### Airspeed over time
"""
The second plot on the top right clearly shows that the rocket gains considerable speed in the first seconds, when the first stage fires. At first stage burnout, the velocity starts decreasing. This is because we lose velocity for altitude, until we reach apoapsis. At apoapsis, the second stage ignites, and the velocity increases considerably again. Afterwards, we see oscillations between around 3.4 and 2.7 km/s, showing that our vehicle is at orbital velocity around Mars.

"""

#### Rocket mass over time
"""
The thrust plot in the middle left shows the mass of our rocket over time in its first 10 minutes. We can clearly identify the two moments where the rocket burns propellant, indicated by the two sections where the mass linearly decreases, from 0min to 2min, and from 8min to 9min. During the burns, since the rocket has a thrust magnitude that is 1.75 times higher in the first 15 seconds, it also looses propellant 1.75 times faster. This can be seen by the higher mass rate at the beginning of the ignition of both stages.
Finally, we can see at around 8min that the two stages separate, because our rocket mass instantaneously changes from 185kg to 85kg.

"""

#### Dynamic pressure over time
"""
The fourth plot, in the middle right, shows the dynamic pressure over time in front of our rocket. While the model used to compute it is rather simplistic, it still gives a good indication as when max-q (moment of maximum dynamic pressure) is reached, and of its magnitude. This maximum dynamic pressure may be lower than expected, since we are flying on Mars and not the Earth.

"""

#### Accelerations over time
"""
Finally, the plot at the bottom shows various accelerations over time. Clearly, thrust gives the acceleration of the highest magnitude. Once again, we can see that the thrust was each time of a magnitude 1.75 times higher in the first 15 seconds. Also, we can see that the thrust acceleration increases over time during each of the burn. This can be expected: the acceleration that results in the thrust force becomes higher over time as our rocket mass becomes lower.
The Martian gravitational acceleration comes second in magnitude. While it appears constant, because its magnitude is much lower than the one of the thrust, this gravitational acceleration decreases as altitude increases.
Finally, the aerodynamic acceleration is only significant in the first 2min of the ascent. One may realise that this acceleration follows a similar shape as the dynamic pressure over time. This is because the aerodynamic acceleration relies purely on the aerodynamic coefficients (which are constant in this case), the angle of attack (that varies only between -2deg and 2deg), and the dynamic pressure.
"""
>>>>>>> 2f543db7
<|MERGE_RESOLUTION|>--- conflicted
+++ resolved
@@ -1,8 +1,11 @@
-<<<<<<< HEAD
-"""
 # Two-stage rocket ascent
-
-## Objectives
+"""
+Copyright (c) 2010-2022, Delft University of Technology. All rights reserved. This file is part of the Tudat. Redistribution and use in source and binary forms, with or without modification, are permitted exclusively under the terms of the Modified BSD license. You should have received a copy of the license with this file. If not, please or visit: http://tudat.tudelft.nl/LICENSE.
+
+"""
+
+## Context
+"""
 This example demonstrates the simulation of the ascent trajectory of a two stage rocket on Mars. Two simulations are carried: one for each stage. In these simulations, both the dynamic state and the mass of the vehicle are propagated.
 
 To ascent to orbit, the rocket needs thrust. This example thus also focuses on demonstrating various aspect of thrust that are available in Tudat(Py). More specifically, dual thrust is implemented, simulating a solid propellant which burns with a magnitude 1.75 times higher in the 15 first seconds.
@@ -12,69 +15,31 @@
 A custom termination setting is also showcased, used to switch from the first stage to the second stage when apogee is reached.
 """
 
-"""
 ## Import statements
+"""
 The required import statements are made here, at the very beginning.
 
 Some standard modules are first loaded. These are `numpy`, `matplotlib.pyplot`, and `datetime.datetime`.
 
 Then, the different modules of `tudatpy` that will be used are imported.
 """
-=======
-# Two-stage rocket ascent
-"""
-Copyright (c) 2010-2022, Delft University of Technology. All rights reserved. This file is part of the Tudat. Redistribution and use in source and binary forms, with or without modification, are permitted exclusively under the terms of the Modified BSD license. You should have received a copy of the license with this file. If not, please or visit: http://tudat.tudelft.nl/LICENSE.
-
-"""
-
-## Context
-"""
-This example demonstrates the simulation of the ascent trajectory of a two stage rocket on Mars. Two simulations are carried: one for each stage. In these simulations, both the dynamic state and the mass of the vehicle are propagated.
-
-To ascent to orbit, the rocket needs thrust. This example thus also focuses on demonstrating various aspect of thrust that are available in Tudat(Py). More specifically, dual thrust is implemented, simulating a solid propellant which burns with a magnitude 1.75 times higher in the 15 first seconds.
->>>>>>> 2f543db7
-
-Aerodynamic guidance is also included, as to very simply update the angle of attack of the vehicle over time, simulating an oscillation between -2deg and 2deg.
-
-A custom termination setting is also showcased, used to switch from the first stage to the second stage when apogee is reached.
-"""
-
-## Import statements
-"""
-The required import statements are made here, at the very beginning.
-
-Some standard modules are first loaded. These are `numpy`, `matplotlib.pyplot`, and `datetime.datetime`.
-
-Then, the different modules of `tudatpy` that will be used are imported.
-"""
+
+from datetime import datetime
 
 # Load standard modules
 import numpy as np
-
 from matplotlib import pyplot as plt
-from datetime import datetime
-
+from tudatpy import constants, numerical_simulation
+from tudatpy.astro import element_conversion, time_conversion
 # Load tudatpy modules
 from tudatpy.interface import spice
-from tudatpy import numerical_simulation
-from tudatpy.numerical_simulation import environment, environment_setup, propagation, propagation_setup
-from tudatpy.astro import element_conversion, time_conversion
-from tudatpy import constants
+from tudatpy.numerical_simulation import (environment, environment_setup,
+                                          propagation, propagation_setup)
 from tudatpy.util import result2array
 
-
-<<<<<<< HEAD
-"""
 ## Configuration
+"""
 NAIF's `SPICE` kernels are first loaded, so that the position of various bodies such as the Earth can be make known to `tudatpy`.
-
-Then, the start and end simulation epochs are setups. In this case, the start epoch is set to the 17th of February 2031. This epoch is first defined using the `datetime` module. Because the times should be specified in seconds since J2000, the `time_conversion module` is then used to convert the `datetime` to the correct format.
-"""
-=======
-## Configuration
-"""
-NAIF's `SPICE` kernels are first loaded, so that the position of various bodies such as the Earth can be make known to `tudatpy`.
->>>>>>> 2f543db7
 
 Then, the start and end simulation epochs are setups. In this case, the start epoch is set to the 17th of February 2031. This epoch is first defined using the `datetime` module. Because the times should be specified in seconds since J2000, the `time_conversion module` is then used to convert the `datetime` to the correct format.
 """
@@ -90,33 +55,15 @@
 simulation_start_epoch = time_conversion.julian_day_to_seconds_since_epoch(simulation_start_JD)
 
 
-<<<<<<< HEAD
-"""
 ## Environment setup
+"""
 Let’s create the environment for our simulation. This setup covers the creation of (celestial) bodies, vehicle(s), and environment interfaces.
 
+"""
+
 ### Create the bodies
+"""
 Bodies can be created by making a list of strings with the bodies that is to be included in the simulation.
-
-The default body settings (such as atmosphere, body shape, rotation model) are taken from `SPICE`.
-
-These settings can be adjusted. Please refer to the [Available Environment Models](https://tudat-space.readthedocs.io/en/latest/_src_user_guide/state_propagation/environment_setup/create_models/available.html#available-environment-models) in the user guide for more details.
-
-For our central body Mars, a predefined exponential atmosphere is then loaded.
-
-Finally, the system of bodies is created using the settings. This system of bodies is stored into the variable `bodies`.
-"""
-=======
-## Environment setup
-"""
-Let’s create the environment for our simulation. This setup covers the creation of (celestial) bodies, vehicle(s), and environment interfaces.
-
-"""
-
-### Create the bodies
-"""
-Bodies can be created by making a list of strings with the bodies that is to be included in the simulation.
->>>>>>> 2f543db7
 
 The default body settings (such as atmosphere, body shape, rotation model) are taken from `SPICE`.
 
@@ -153,28 +100,13 @@
 bodies = create_bodies()
 
 
-<<<<<<< HEAD
-"""
 ## First section simulation
+"""
 In this example, our rocket consists of two stages. Do note that, further, the nomenclature of rocket **sections** is used, rather than rocket **stages**. The first rocket section contains both the first and the second stage. The second rocket section contains only the second stage. Section 1 is thus before stage separation, and section 2 after.
 
 Two distinct propagations will be made, one for each rocket section. The first section is numerically propagated until stage separation at apogee. Then, the second rocket section is propagated with a different body, with different properties, starting from where the first section stopped.
 
 In a first time, we will thus focus on the ascent of the first section. Many functions will be defined in this example to setup the propagation of the first section. This is because the second section uses a similar setup, and will later re-use these functions.
-"""
-
-"""
-### Create the vehicle
-Let's now create our vehicle for the first section, called "Section 1". It has an initial mass of 370kg.
-=======
-## First section simulation
-"""
-In this example, our rocket consists of two stages. Do note that, further, the nomenclature of rocket **sections** is used, rather than rocket **stages**. The first rocket section contains both the first and the second stage. The second rocket section contains only the second stage. Section 1 is thus before stage separation, and section 2 after.
-
-Two distinct propagations will be made, one for each rocket section. The first section is numerically propagated until stage separation at apogee. Then, the second rocket section is propagated with a different body, with different properties, starting from where the first section stopped.
-
-In a first time, we will thus focus on the ascent of the first section. Many functions will be defined in this example to setup the propagation of the first section. This is because the second section uses a similar setup, and will later re-use these functions.
->>>>>>> 2f543db7
 """
 
 ### Create the vehicle
@@ -193,20 +125,14 @@
 create_rocket_section("Section 1", 370.0)
 
 
-"""
-To account for the aerodynamic of the first section, let's add an aerodynamic interface to the environment setup, taking the followings into account:
-
-<<<<<<< HEAD
-- A constant drag coefficient of 0.85.
-- No sideslip coefficient (equal to 0).
-- A lift coefficient of 0.4.
-- A reference area of 0.25m$^2$.
-- No moment coefficient.
-"""
-
-
-=======
->>>>>>> 2f543db7
+# To account for the aerodynamic of the first section, let's add an aerodynamic interface to the environment setup, taking the followings into account:
+# 
+# - A constant drag coefficient of 0.85.
+# - No sideslip coefficient (equal to 0).
+# - A lift coefficient of 0.4.
+# - A reference area of 0.25m$^2$.
+# - No moment coefficient.
+
 # Define a function to add an aerodynamic coefficient interface with the coefficient of a given section
 def add_aero_coefficients(section_name, CD, CL, ref_area=0.25):
     # Create aerodynamic coefficient interface settings
@@ -225,9 +151,8 @@
 add_aero_coefficients("Section 1", 0.85, 0.4)
 
 
-<<<<<<< HEAD
-"""
 ### Propagation setup
+"""
 Now that the environment is created, the propagation setup is defined.
 
 First, the bodies to be propagated and the central bodies will be defined.
@@ -235,17 +160,6 @@
 
 The body to be propagated in the first part of this example is the first rocket section.
 """
-=======
-### Propagation setup
-"""
-Now that the environment is created, the propagation setup is defined.
-
-First, the bodies to be propagated and the central bodies will be defined.
-Central bodies are the bodies with respect to which the state of the respective propagated bodies is defined.
->>>>>>> 2f543db7
-
-The body to be propagated in the first part of this example is the first rocket section.
-"""
 
 # Define bodies that are propagated
 bodies_to_propagate = ["Section 1"]
@@ -254,13 +168,8 @@
 central_bodies = ["Mars"]
 
 
-<<<<<<< HEAD
-"""
 #### Thrust model
-=======
-#### Thrust model
-"""
->>>>>>> 2f543db7
+"""
 Let's now define a thrust class, which will contain all of the functions needed to fully define a custom thrust model.
 
 As always in an ascent problem, we cannot use thrust anymore when the current stage has exhausted its propellant. The first function, `is_thrust_on()`, returns True when thrust can be used, and False when all of the propellant has been used.
@@ -273,23 +182,6 @@
 F_{T_\text{set}} & \text{if }t \geq 15
 \end{cases}
 $$
-<<<<<<< HEAD
-
-The constant specific impulse is returned by the `get_specific_impulse()` function.
-
-Finally, the `get_thrust_direction()` returns the angle of the thrust in the **inertial frame**, as defined by the `vertical_angle` variable that specifies the angle of the thrust w.r.t. the axis going from the vehicle to the centre of Mars (the **vertical frame**). This unit vector that represents the thrust angle in the inertial frame $\hat{\mathbf{f}}_T$ is computed as below, with the rotation matrix from the vertical frame to the inertial frame $\mathbf{R}^{I/V}$ and the specified thrust angle in the vertical frame $\alpha_V$.
-
-$$
-\hat{\mathbf{f}}_T = \mathbf{R}^{I/V} \cdot 
-\begin{bmatrix}
-0 \\
-\sin \alpha_V \\
--\cos \alpha_V
-\end{bmatrix}
-$$
-"""
-=======
->>>>>>> 2f543db7
 
 The constant specific impulse is returned by the `get_specific_impulse()` function.
 
@@ -354,25 +246,11 @@
         return thrust_inertial_frame
 
 
-<<<<<<< HEAD
-"""
 #### Define the thrust settings
-Using the `thrust_model` class that was defined earlier, we can now define thrust acceleration settings for the first rocket section.
+"""
+Using the `ThrustModel` class that was defined earlier, we can now define thrust acceleration settings for the first rocket section.
 
 For this first section, the following parameters are used for the thrust:
-
-- A thrust magnitude of 4.25 kN.
-- A specific impulse of 275 seconds.
-- A constant thrust angle of 40 deg from the vertical.
-- A dry mass of the first section of 185 kg (note that the wet mass was defined as 370 kg, so 185 kg of propellant can be used).
-"""
-=======
-#### Define the thrust settings
-"""
-Using the `ThrustModel` class that was defined earlier, we can now define thrust acceleration settings for the first rocket section.
-
-For this first section, the following parameters are used for the thrust:
->>>>>>> 2f543db7
 
 - A thrust magnitude of 4.25 kN.
 - A specific impulse of 275 seconds.
@@ -409,9 +287,8 @@
 create_body_settings_for_thrust(current_thrust_model, bodies, "Section 1")
 
 
-<<<<<<< HEAD
-"""
 #### Create the accelerations model
+"""
 First off, the acceleration settings from the environment that act on the rocket are to be defined.
 In this case, these consist in the two followings:
 
@@ -419,20 +296,6 @@
 - Aerodynamic acceleration caused by the atmosphere of Mars (using the aerodynamic interface defined earlier).
 
 Additional accelerations are then added for the first rocket section, containing the thrust acceleration settings that were defined earlier.
-
-The acceleration settings defined are then applied to the rocket section, and acceleration models are created.
-"""
-=======
-#### Create the accelerations model
-"""
-First off, the acceleration settings from the environment that act on the rocket are to be defined.
-In this case, these consist in the two followings:
-
-- Gravitational acceleration of Mars modeled as Spherical Harmonics, taken up to a degree and order 4.
-- Aerodynamic acceleration caused by the atmosphere of Mars (using the aerodynamic interface defined earlier).
-
-Additional accelerations are then added for the first rocket section, containing the thrust acceleration settings that were defined earlier.
->>>>>>> 2f543db7
 
 The acceleration settings defined are then applied to the rocket section, and acceleration models are created.
 """
@@ -463,24 +326,13 @@
 acceleration_models = create_section_accelerations("Section 1")
 
 
-<<<<<<< HEAD
-"""
 ### Define the initial state
-=======
-### Define the initial state
-"""
->>>>>>> 2f543db7
+"""
 The initial state of the rocket for which the ascent will be propagated is now defined. 
 
 This initial state always has to be provided as a cartesian state, in the form of a list with the first three elements representing the initial position, and the three remaining elements representing the initial velocity.
 
 In this case, let's make use of the `spherical_to_cartesian_elementwise()` function that is included in the `element_conversion` module, so that the initial state can be input as Spherical elements, and then converted in Cartesian elements.
-<<<<<<< HEAD
-
-The initial state that will be defined is the one of the entire rocket, which is the same as the one used for the first section.
-"""
-=======
->>>>>>> 2f543db7
 
 The initial state that will be defined is the one of the entire rocket, which is the same as the one used for the first section.
 """
@@ -501,18 +353,10 @@
 )
 
 
-<<<<<<< HEAD
-"""
 ### Define dependent variables to save
+"""
 Different dependent variables can be saved alongside the state of the vehicle during the propagation. In this example, we are particularly interested in saving the altitude, airspeed, dynamic pressure, and mass of the first rocket section. In addition, various acceleration norms are defined to be saved as dependent variables.
 """
-
-=======
-### Define dependent variables to save
-"""
-Different dependent variables can be saved alongside the state of the vehicle during the propagation. In this example, we are particularly interested in saving the altitude, airspeed, dynamic pressure, and mass of the first rocket section. In addition, various acceleration norms are defined to be saved as dependent variables.
-"""
->>>>>>> 2f543db7
 
 # Define a function to return the list of dependent variables to save for a given section
 def define_dependent_variables_to_save(section_name):
@@ -534,23 +378,11 @@
 dependent_variables_to_save = define_dependent_variables_to_save("Section 1")
 
 
-<<<<<<< HEAD
-"""
 ### Define termination settings
+"""
 Termination settings define the conditions that, once reached, will stop the propagation.
 
 In this case, for the first rocket section, two termination settings are used:
-
-- Stop when the vehicle starts falling again, indicating that it reached apogee.
-- Stop 225 minutes after lift-off.
-"""
-=======
-### Define termination settings
-"""
-Termination settings define the conditions that, once reached, will stop the propagation.
-
-In this case, for the first rocket section, two termination settings are used:
->>>>>>> 2f543db7
 
 - Stop when the vehicle starts falling again, indicating that it reached apogee.
 - Stop 225 minutes after lift-off.
@@ -588,25 +420,14 @@
 )
 
 
-<<<<<<< HEAD
-"""
 ### Create integrator settings
-=======
-### Create integrator settings
-"""
->>>>>>> 2f543db7
+"""
 Let's now create integrator settings. These use a RK78 integration scheme with a variable step size. The following settings are used:
 
 - An initial time step of 0.25 seconds.
 - A minimum time step of 1e-4 seconds.
-<<<<<<< HEAD
-- A maximum time step of 100 seconds.
-- A relative and absolute error tolerance of 1e-13.
-"""
-=======
 - A maximum time step of 10 seconds.
 - A relative and absolute error tolerance of 1e-14.
->>>>>>> 2f543db7
 
 Note: The example seems particularly sensitive to the integrator choice. In a more sophisticated analysis, the integrator and its parameters needs to selected carefully and verified for different mission scenarios.
 """
@@ -631,24 +452,12 @@
 integrator_settings = define_integrator_settings()
 
 
-<<<<<<< HEAD
-"""
 ### Create propagator settings
+"""
 The acceleration models, the initial state, the dependent variables, and the termination settings can now all be combined to define translational propagation settings.
 Also, in this case, a Cowell propagator is selected.
 
 Since we use thrust, we also define mass propagation settings, with the mass rate being setup to be consistent with the thrust.
-
-The translational and mass propagation settings are combined together, to propagate both in the same propagation.
-"""
-=======
-### Create propagator settings
-"""
-The acceleration models, the initial state, the dependent variables, and the termination settings can now all be combined to define translational propagation settings.
-Also, in this case, a Cowell propagator is selected.
-
-Since we use thrust, we also define mass propagation settings, with the mass rate being setup to be consistent with the thrust.
->>>>>>> 2f543db7
 
 The translational and mass propagation settings are combined together, to propagate both in the same propagation.
 """
@@ -696,18 +505,9 @@
 propagator_settings = create_propagator_settings("Section 1", initial_inertial_state, simulation_start_epoch, 370, combined_termination_settings_section_1, integrator_settings)
 
 
-<<<<<<< HEAD
-"""
 ### Run the first section ascent
+"""
 With everything being now setup, we can finally run the ascent simulation of the first rocket section (containing both the first and the second stage). This is done by calling the `create_dynamics_simulator()` function.
-
-The state and dependent variables history is then extracted from the dynamics simulator, and converted to multi-dimensional numpy arrays, using the `result2array()` from tudatpy utils. Do mind that using `result2array` will shift all elements by 1 column to the right, since a first column will be added, containing the epochs.
-"""
-=======
-### Run the first section ascent
-"""
-With everything being now setup, we can finally run the ascent simulation of the first rocket section (containing both the first and the second stage). This is done by calling the `create_dynamics_simulator()` function.
->>>>>>> 2f543db7
 
 The state and dependent variables history is then extracted from the dynamics simulator, and converted to multi-dimensional numpy arrays, using the `result2array()` from tudatpy utils. Do mind that using `result2array` will shift all elements by 1 column to the right, since a first column will be added, containing the epochs.
 """
@@ -724,45 +524,25 @@
 dep_vars_array_section_1 = result2array(dep_vars)
 
 
-<<<<<<< HEAD
-"""
 ### Save section 1 final state
+"""
 Because we now want to simulate the second section from our rocket, we need to save what was the last state from the first section. This way, we can start a new propagation, simulating the remaining ascent of the second section (being the second stage) only, starting from where the first section ended.
 """
-
-=======
-### Save section 1 final state
-"""
-Because we now want to simulate the second section from our rocket, we need to save what was the last state from the first section. This way, we can start a new propagation, simulating the remaining ascent of the second section (being the second stage) only, starting from where the first section ended.
-"""
->>>>>>> 2f543db7
 
 final_state_section_1 = states_array_section_1[-1,1:7]
 final_epoch_section_1 = states_array_section_1[-1,0]
 
 
-<<<<<<< HEAD
-"""
 ## Second section simulation
-=======
-## Second section simulation
-"""
->>>>>>> 2f543db7
+"""
 With the first section simulation finished, the resulting states and dependant variables saved as the `states_array_section_1` and `dep_vars_array_section_1` arrays, and the final first section state saved as `final_state_section_1`, we can now propagate our second rocket section.
 
 The setup is done in a very similar way than for the first section, re-using many of the setup functions that were defined.
 """
 
-<<<<<<< HEAD
-"""
-### Define the bodies
+### Define the bodies, thrust and accelerations
+"""
 The same celestial bodies are defined again, as well as the second section with a wet mass of 85kg, a drag coefficient of 0.55, and a lift coefficient of 0.25.
-"""
-=======
-### Define the bodies, thrust and accelerations
-"""
-The same celestial bodies are defined again, as well as the second section with a wet mass of 85kg, a drag coefficient of 0.55, and a lift coefficient of 0.25.
->>>>>>> 2f543db7
 
 The thrust for the second section is of a magnitude of 2.25 kN and a specific impulse of 290 seconds.
 The second section has a constant thrust orientation of 90 degrees from the vertical (it is horizontal).
@@ -784,52 +564,21 @@
 # Define bodies that are propagated
 bodies_to_propagate = ["Section 2"]
 
-<<<<<<< HEAD
-
-"""
-### Define the thrust and accelerations
-The thrust for the second section is of a magnitude of 2.25 kN and a specific impulse of 273 seconds.
-
-The second section has a constant thrust orientation of 90 degrees from the vertical (it is horizontal).
-
-Also, this section has a dry mass of 38.25kg, meaning that 46.75kg of propellant can be used.
-"""
-
-
-=======
->>>>>>> 2f543db7
 # Define the acceleration models for the second rocket section
 acceleration_models = create_section_accelerations("Section 2")
 
 
-<<<<<<< HEAD
-"""
 ### Define dependent variables
+"""
 The same dependent variables as for the first section are used. However, they are now all linked to the "Section 2" body.
 """
 
-=======
-### Define dependent variables
-"""
-The same dependent variables as for the first section are used. However, they are now all linked to the "Section 2" body.
-"""
->>>>>>> 2f543db7
-
 dependent_variables_to_save = define_dependent_variables_to_save("Section 2")
 
 
-<<<<<<< HEAD
-"""
 ### Define integrator settings
+"""
 The same integrator settings as for section 1 are used for section 2. However, this initial integration epoch is now setup as the final epoch of the first section.
-
-Additionally, a termination setting is configured to stop the termination in case the rocket does not reach orbital velocity.
-"""
-=======
-### Define integrator settings
-"""
-The same integrator settings as for section 1 are used for section 2. However, this initial integration epoch is now setup as the final epoch of the first section.
->>>>>>> 2f543db7
 
 Additionally, a termination setting is configured to stop the termination in case the rocket does not reach orbital velocity.
 """
@@ -853,44 +602,23 @@
 )
 
 
-<<<<<<< HEAD
-"""
 ### Define propagator settings
+"""
 New translational and mass propagator settings are now defined for the second section.
 
 This time, the initial state of the second section is set as the final state of the first section.
 Also, the initial mass of the second section is set as 85kg for the mass propagator, and the only termination settings used is to finish after 300 minutes have elapsed since lift-off.
 """
-=======
-### Define propagator settings
-"""
-New translational and mass propagator settings are now defined for the second section.
->>>>>>> 2f543db7
-
-This time, the initial state of the second section is set as the final state of the first section.
-Also, the initial mass of the second section is set as 85kg for the mass propagator, and the only termination settings used is to finish after 300 minutes have elapsed since lift-off.
-"""
 
 # Define the translational and mass propagator settings for the first rocket section
 propagator_settings = create_propagator_settings("Section 2", final_state_section_1, final_epoch_section_1, 85, combined_termination_settings_section_2, integrator_settings)
 
 
-<<<<<<< HEAD
-"""
 ### Run second section simulation
+"""
 We can now run the ascent simulation for the second section.
 
 Note that this may take a little longer to run, since it will propagate for up to half a day, instead of around 10 minutes until apogee.
-
-The state and dependent variable histories for the second section are now saved into the `states_array_section_2` and `dep_vars_array_section_2` numpy arrays.
-"""
-=======
-### Run second section simulation
-"""
-We can now run the ascent simulation for the second section.
-
-Note that this may take a little longer to run, since it will propagate for up to half a day, instead of around 10 minutes until apogee.
->>>>>>> 2f543db7
 
 The state and dependent variable histories for the second section are now saved into the `states_array_section_2` and `dep_vars_array_section_2` numpy arrays.
 """
@@ -905,42 +633,23 @@
 dep_vars_array_section_2 = result2array(dep_vars)
 
 
-<<<<<<< HEAD
-"""
 ## Results analysis
+"""
 With the ascent simulation of both sections completed, we can now analyse the results. Most importantly, this consists in plotting the various dependent variables that has been saved over time.
 """
 
-"""
 ### Combine results from both sections
+"""
 First, let's combine the dependent variables arrays from both rocket sections together. This then produces one single `dep_vars_array` containing the dependent variables history of the entire rocket over time.
-=======
-## Results analysis
-"""
-With the ascent simulation of both sections completed, we can now analyse the results. Most importantly, this consists in plotting the various dependent variables that has been saved over time.
->>>>>>> 2f543db7
-"""
-
-### Combine results from both sections
-"""
-First, let's combine the dependent variables arrays from both rocket sections together. This then produces one single `dep_vars_array` containing the dependent variables history of the entire rocket over time.
 """
 
 dep_vars_array = np.concatenate((dep_vars_array_section_1, dep_vars_array_section_2))
 
 
-<<<<<<< HEAD
-"""
 ### Extract the data
+"""
 Let's now extract each of the relevant data array from the dependent variables multi-dimensional array.
 """
-
-=======
-### Extract the data
-"""
-Let's now extract each of the relevant data array from the dependent variables multi-dimensional array.
-"""
->>>>>>> 2f543db7
 
 times = dep_vars_array[:,0]
 times_since_launch = times - times[0]
@@ -955,18 +664,9 @@
 aero_a = dep_vars_array[:,8]
 
 
-<<<<<<< HEAD
-"""
 ### Plot the results
+"""
 Let's plot all of the dependent variables over time.
-
-Do note that some of the plots are cropped after 10 minutes, to effectively zoom in on their most interesting part.
-"""
-=======
-### Plot the results
-"""
-Let's plot all of the dependent variables over time.
->>>>>>> 2f543db7
 
 Do note that some of the plots are cropped after 10 minutes, to effectively zoom in on their most interesting part.
 """
@@ -1040,67 +740,40 @@
 plt.show()
 
 
-<<<<<<< HEAD
-"""
 ### Results analysis
+"""
 Finally, we can analyse the plot that we produce, giving various insights in our numerical simulation of a two-stage rocket ascent on Mars.
 
+"""
+
 #### Altitude over time
-In the first plot on the top left, we can see the altitude plotted as a function of time. This shows that the rocket progressively gains more and more altitude, as its accelerates. After stage separation, at around 9min, when the second stage ignites, the rocket does not gain significantly more altitude. This is because the second stage fires only horizontally. Because it does so at apoapsis, it fires only prograde, increasing the prograde (horizontal) velocity of the rocket, without increasing its radial (vertical) velocity. Afterwards, we see oscillations between around 150km and 900km. This shows that our vehicle is now in orbit.
+"""
+In the first plot on the top left, we can see the altitude plotted as a function of time. This shows that the rocket progressively gains more and more altitude, as its accelerates. After stage separation, at around 8min, when the second stage ignites, the rocket does not gain significantly more altitude. This is because the second stage fires only horizontally. Because it does so at apoapsis, it fires only prograde, increasing the prograde (horizontal) velocity of the rocket, without increasing its radial (vertical) velocity. Afterwards, we see oscillations between around 150km and 900km. This shows that our vehicle is now in orbit.
+
+"""
 
 #### Airspeed over time
-The second plot on the top right clearly shows that the rocket gains considerable speed in the first seconds, when the first stage fires. At first stage burnout, the velocity starts decreasing. This is because we loose velocity for altitude, until we reach apoapsis. At apoapsis, the second stage ignites, and the velocity increases considerably again. Afterwards, we see oscillations between around 3.4 and 2.7 km/s, showing that our vehicle is at orbital velocity around Mars.
+"""
+The second plot on the top right clearly shows that the rocket gains considerable speed in the first seconds, when the first stage fires. At first stage burnout, the velocity starts decreasing. This is because we lose velocity for altitude, until we reach apoapsis. At apoapsis, the second stage ignites, and the velocity increases considerably again. Afterwards, we see oscillations between around 3.4 and 2.7 km/s, showing that our vehicle is at orbital velocity around Mars.
+
+"""
 
 #### Rocket mass over time
-The thrust plot in the middle left shows the mass of our rocket over time in its first 10 minutes. We can clearly identify the two moments where the rocket burns propellant, indicated by the two sections where the mass linearly decreases, from 0min to 2min, and from 9min to 10min. During the burns, since the rocket has a thrust magnitude that is 1.75 times higher in the first 15 seconds, it also looses propellant 1.75 times faster. This can be seen by the higher mass rate at the beginning of the ignition of both stages.
-Finally, we can see at around 9min that the two stages separate, because our rocket mass instantaneously changes from 185kg to 85kg.
+"""
+The thrust plot in the middle left shows the mass of our rocket over time in its first 10 minutes. We can clearly identify the two moments where the rocket burns propellant, indicated by the two sections where the mass linearly decreases, from 0min to 2min, and from 8min to 9min. During the burns, since the rocket has a thrust magnitude that is 1.75 times higher in the first 15 seconds, it also looses propellant 1.75 times faster. This can be seen by the higher mass rate at the beginning of the ignition of both stages.
+Finally, we can see at around 8min that the two stages separate, because our rocket mass instantaneously changes from 185kg to 85kg.
+
+"""
 
 #### Dynamic pressure over time
+"""
 The fourth plot, in the middle right, shows the dynamic pressure over time in front of our rocket. While the model used to compute it is rather simplistic, it still gives a good indication as when max-q (moment of maximum dynamic pressure) is reached, and of its magnitude. This maximum dynamic pressure may be lower than expected, since we are flying on Mars and not the Earth.
 
+"""
+
 #### Accelerations over time
+"""
 Finally, the plot at the bottom shows various accelerations over time. Clearly, thrust gives the acceleration of the highest magnitude. Once again, we can see that the thrust was each time of a magnitude 1.75 times higher in the first 15 seconds. Also, we can see that the thrust acceleration increases over time during each of the burn. This can be expected: the acceleration that results in the thrust force becomes higher over time as our rocket mass becomes lower.
 The Martian gravitational acceleration comes second in magnitude. While it appears constant, because its magnitude is much lower than the one of the thrust, this gravitational acceleration decreases as altitude increases.
 Finally, the aerodynamic acceleration is only significant in the first 2min of the ascent. One may realise that this acceleration follows a similar shape as the dynamic pressure over time. This is because the aerodynamic acceleration relies purely on the aerodynamic coefficients (which are constant in this case), the angle of attack (that varies only between -2deg and 2deg), and the dynamic pressure.
-"""
-
-plt.show()
-=======
-### Results analysis
-"""
-Finally, we can analyse the plot that we produce, giving various insights in our numerical simulation of a two-stage rocket ascent on Mars.
-
-"""
-
-#### Altitude over time
-"""
-In the first plot on the top left, we can see the altitude plotted as a function of time. This shows that the rocket progressively gains more and more altitude, as its accelerates. After stage separation, at around 8min, when the second stage ignites, the rocket does not gain significantly more altitude. This is because the second stage fires only horizontally. Because it does so at apoapsis, it fires only prograde, increasing the prograde (horizontal) velocity of the rocket, without increasing its radial (vertical) velocity. Afterwards, we see oscillations between around 150km and 900km. This shows that our vehicle is now in orbit.
-
-"""
-
-#### Airspeed over time
-"""
-The second plot on the top right clearly shows that the rocket gains considerable speed in the first seconds, when the first stage fires. At first stage burnout, the velocity starts decreasing. This is because we lose velocity for altitude, until we reach apoapsis. At apoapsis, the second stage ignites, and the velocity increases considerably again. Afterwards, we see oscillations between around 3.4 and 2.7 km/s, showing that our vehicle is at orbital velocity around Mars.
-
-"""
-
-#### Rocket mass over time
-"""
-The thrust plot in the middle left shows the mass of our rocket over time in its first 10 minutes. We can clearly identify the two moments where the rocket burns propellant, indicated by the two sections where the mass linearly decreases, from 0min to 2min, and from 8min to 9min. During the burns, since the rocket has a thrust magnitude that is 1.75 times higher in the first 15 seconds, it also looses propellant 1.75 times faster. This can be seen by the higher mass rate at the beginning of the ignition of both stages.
-Finally, we can see at around 8min that the two stages separate, because our rocket mass instantaneously changes from 185kg to 85kg.
-
-"""
-
-#### Dynamic pressure over time
-"""
-The fourth plot, in the middle right, shows the dynamic pressure over time in front of our rocket. While the model used to compute it is rather simplistic, it still gives a good indication as when max-q (moment of maximum dynamic pressure) is reached, and of its magnitude. This maximum dynamic pressure may be lower than expected, since we are flying on Mars and not the Earth.
-
-"""
-
-#### Accelerations over time
-"""
-Finally, the plot at the bottom shows various accelerations over time. Clearly, thrust gives the acceleration of the highest magnitude. Once again, we can see that the thrust was each time of a magnitude 1.75 times higher in the first 15 seconds. Also, we can see that the thrust acceleration increases over time during each of the burn. This can be expected: the acceleration that results in the thrust force becomes higher over time as our rocket mass becomes lower.
-The Martian gravitational acceleration comes second in magnitude. While it appears constant, because its magnitude is much lower than the one of the thrust, this gravitational acceleration decreases as altitude increases.
-Finally, the aerodynamic acceleration is only significant in the first 2min of the ascent. One may realise that this acceleration follows a similar shape as the dynamic pressure over time. This is because the aerodynamic acceleration relies purely on the aerodynamic coefficients (which are constant in this case), the angle of attack (that varies only between -2deg and 2deg), and the dynamic pressure.
-"""
->>>>>>> 2f543db7
+"""